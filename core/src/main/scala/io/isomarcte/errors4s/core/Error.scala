--- conflicted
+++ resolved
@@ -73,13 +73,8 @@
   def primaryErrorMessage: NEString
 
   /** A set of secondary error messages. Often these are values interpolated
-<<<<<<< HEAD
     * from the given context. This is why they are `String` values and not
     * `NEString` values.
-=======
-    * from the given context. This is why they are [[java.lang.String]] values
-    * and not `cats.data.NonEmptyString` values.
->>>>>>> ca85fb79
     */
   def secondaryErrorMessages: Vector[String] = Vector.empty
 
@@ -116,8 +111,7 @@
   ) extends Error
 
   object SimpleError {
-    def apply(primaryErrorMessage: NEString): SimpleError =
-      SimpleError(primaryErrorMessage, Vector.empty, Vector.empty)
+    def apply(primaryErrorMessage: NEString): SimpleError = SimpleError(primaryErrorMessage, Vector.empty, Vector.empty)
   }
 
   /** Create an [[Error]] from an error message. */
@@ -131,21 +125,12 @@
   def withMessages_(errorMessage: NEString, secondaryErrorMessages: Vector[String]): SimpleError =
     SimpleError(errorMessage, secondaryErrorMessages, Vector.empty)
 
-<<<<<<< HEAD
-  /** Create an [[Error]] from an error message and a `Throwable` cause. */
+  /** Create an [[Error]] from an error message and a [[java.lang.Throwable]] cause. */
   def withMessageAndCause(errorMessage: NEString, cause: Throwable): SimpleError =
     SimpleError(errorMessage, Vector.empty, Vector(cause))
 
-  /** Create an [[Error]] from an error message, a secondary error message, and a `Throwable` cause. */
+  /** Create an [[Error]] from an error message, a secondary error message, and a [[java.lang.Throwable]] cause. */
   def withMessagesAndCause(errorMessage: NEString, secondaryErrorMessage: String, cause: Throwable): SimpleError =
-=======
-  /** Create an [[Error]] from an error message and a [[java.lang.Throwable]] cause. */
-  def withMessageAndCause(errorMessage: NonEmptyString, cause: Throwable): SimpleError =
-    SimpleError(errorMessage, Vector.empty, Vector(cause))
-
-  /** Create an [[Error]] from an error message, a secondary error message, and a [[java.lang.Throwable]] cause. */
-  def withMessagesAndCause(errorMessage: NonEmptyString, secondaryErrorMessage: String, cause: Throwable): SimpleError =
->>>>>>> ca85fb79
     SimpleError(errorMessage, Vector(secondaryErrorMessage), Vector(cause))
 
   /** Create an [[Error]] from an error message, a secondary error message, and set of [[java.lang.Throwable]] causes. */
@@ -170,31 +155,18 @@
     */
   def fromThrowable(t: Throwable): SimpleError = SimpleError(errorMessageFromThrowable(t), Vector.empty, Vector(t))
 
-<<<<<<< HEAD
-  /** Generate a `NEString` error message from any given `Throwable`.
-    *
-    * This is first attempt to use `getLocalizedMessage`, falling back to the
-    * `getClass.getSimpleName` if the JRE >= 9 otherwise `getClass.getName`,
-    * finally if either of those yield the empty `String` (which should be
-    * impossible), a default `NEString` is used.
-    *
-    * @see [[https://github.com/scala/bug/issues/2034]]
-=======
-  /** Generate a `NonEmptyString` error message from any given [[java.lang.Throwable]].
+  /** Generate a `NEString` error message from any given [[java.lang.Throwable]].
     *
     * This is first attempt to use
     * [[java.lang.Throwable#getLocalizedMessage]], falling back to the
     * [[java.lang.Class#getCanonicalName]], then [[java.lang.Class#getName]],
     * finally if either of those yield the empty [[java.lang.String]] (which
-    * should be impossible), a default `NonEmptyString` is used.
->>>>>>> ca85fb79
+    * should be impossible), a default `NEString` is used.
     */
   def errorMessageFromThrowable(t: Throwable): NEString =
     t match {
       case t: Error =>
-        NEString
-          .from(t.errorMessages.mkString(", "))
-          .getOrElse(t.primaryErrorMessage /* should not be possible */ )
+        NEString.from(t.errorMessages.mkString(", ")).getOrElse(t.primaryErrorMessage /* should not be possible */ )
       case _ =>
         NEString
           .from(
