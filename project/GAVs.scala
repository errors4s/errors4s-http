package org.errors4s.sbt

object GAVs {

  object G {
    lazy val betterMonadicForG: String = "com.olegpy"
    lazy val circeG: String            = "io.circe"
    lazy val fs2G: String              = "co.fs2"
    lazy val http4sG: String           = "org.http4s"
    lazy val organizeImportsG: String  = "com.github.liancheng"
    lazy val scalaLangG: String        = "org.scala-lang"
    lazy val scalacheckG: String       = "org.scalacheck"
    lazy val scalametaG: String        = "org.scalameta"
    lazy val typelevelG: String        = "org.typelevel"
    lazy val vaultG: String            = "io.chrisdavenport"
  }

  object A {
    lazy val betterMonadicForA: String  = "better-monadic-for"
    lazy val catsCoreA: String          = "cats-core"
    lazy val catsEffectA: String        = "cats-effect"
    lazy val catsKernelA: String        = "cats-kernel"
    lazy val catsLawsA: String          = "cats-laws"
    lazy val circeCoreA: String         = "circe-core"
    lazy val disciplineMunitA: String   = "discipline-munit"
    lazy val errors4sCoreA: String      = "errors4s-core"
    lazy val errors4sCoreCirceA: String = "errors4s-core-circe"
    lazy val fs2CoreA: String           = "fs2-core"
    lazy val http4sCirceA: String       = "http4s-circe"
    lazy val http4sClientA: String      = "http4s-client"
    lazy val http4sCoreA: String        = "http4s-core"
    lazy val http4sLawsA                = "http4s-laws"
    lazy val http4sServerA: String      = "http4s-server"
    lazy val kindProjectorA: String     = "kind-projector"
    lazy val munitA: String             = "munit"
    lazy val munitCatsEffectA: String   = "munit-cats-effect-2"
    lazy val organizeImportsA: String   = "organize-imports"
    lazy val scalaReflectA: String      = "scala-reflect"
    lazy val scalacheckA: String        = "scalacheck"
    lazy val semanticdbA: String        = "semanticdb-scalac"
    lazy val vaultA: String             = "vault"
  }

  object V {
    lazy val betterMonadicForV: String  = "0.3.1"
    lazy val catsEffectV: String        = "2.5.4"
    lazy val catsV: String              = "2.7.0"
    lazy val circeV: String             = "0.14.1"
    lazy val disciplineMunitV: String   = "1.0.9"
<<<<<<< HEAD
    lazy val errors4sCoreCirceV: String = "2.0.0.0-SNAPSHOT"
    lazy val errors4sCoreV: String      = "1.0.0.0-RC4"
=======
    lazy val errors4sCoreCirceV: String = "1.0.0.0"
    lazy val errors4sCoreV: String      = "1.0.0.0"
>>>>>>> e1909451
    lazy val fs2V: String               = "2.5.10"
    lazy val http4sV: String            = "0.22.8"
    lazy val kindProjectorV: String     = "0.13.2"
    lazy val munitV: String             = "0.7.29"
    lazy val organizeImportsV: String   = "0.4.4"
    lazy val scalacheckV: String        = "1.15.4"
    lazy val semanticdbV: String        = "4.4.30"
    lazy val vaultV: String             = "2.0.0"
    lazy val munitCatsEffectV: String   = "1.0.7"
  }
}<|MERGE_RESOLUTION|>--- conflicted
+++ resolved
@@ -12,7 +12,6 @@
     lazy val scalacheckG: String       = "org.scalacheck"
     lazy val scalametaG: String        = "org.scalameta"
     lazy val typelevelG: String        = "org.typelevel"
-    lazy val vaultG: String            = "io.chrisdavenport"
   }
 
   object A {
@@ -47,13 +46,8 @@
     lazy val catsV: String              = "2.7.0"
     lazy val circeV: String             = "0.14.1"
     lazy val disciplineMunitV: String   = "1.0.9"
-<<<<<<< HEAD
-    lazy val errors4sCoreCirceV: String = "2.0.0.0-SNAPSHOT"
-    lazy val errors4sCoreV: String      = "1.0.0.0-RC4"
-=======
-    lazy val errors4sCoreCirceV: String = "1.0.0.0"
+    lazy val errors4sCoreCirceV: String = "2.0.0.0"
     lazy val errors4sCoreV: String      = "1.0.0.0"
->>>>>>> e1909451
     lazy val fs2V: String               = "2.5.10"
     lazy val http4sV: String            = "0.22.8"
     lazy val kindProjectorV: String     = "0.13.2"
@@ -61,7 +55,7 @@
     lazy val organizeImportsV: String   = "0.4.4"
     lazy val scalacheckV: String        = "1.15.4"
     lazy val semanticdbV: String        = "4.4.30"
-    lazy val vaultV: String             = "2.0.0"
+    lazy val vaultV: String             = "2.1.13"
     lazy val munitCatsEffectV: String   = "1.0.7"
   }
 }