import _root_.io.isomarcte.sbt.version.scheme.enforcer.core._
import _root_.org.errors4s.sbt.GAVs._
import _root_.org.errors4s.sbt._

// Constants //

<<<<<<< HEAD
lazy val org           = "org.errors4s"
lazy val jreVersion    = "17"
lazy val projectName   = "errors4s-http"
lazy val projectUrl    = url(s"https://github.com/errors4s/${projectName}")
lazy val scala212      = "2.12.15"
lazy val scala213      = "2.13.7"
lazy val scala31       = "3.1.0"
lazy val scalaVersions = Set(scala212, scala213, scala31)
=======
lazy val org             = "org.errors4s"
lazy val jreVersion      = "17"
lazy val projectBaseName = "errors4s"
lazy val projectName     = s"${projectBaseName}-http"
lazy val projectUrl      = url(s"https://github.com/errors4s/${projectName}")
lazy val scala212        = "2.12.15"
lazy val scala213        = "2.13.7"
lazy val scala30         = "3.0.2"
lazy val scalaVersions   = Set(scala212, scala213, scala30)
>>>>>>> ad76e5e5

// SBT Command Aliases //

// Usually run before making a PR
addCommandAlias(
  "full_build",
  s";+clean;githubWorkflowGenerate;undeclaredCompileDependenciesTest;unusedCompileDependenciesTest;+test;+test:doc;+versionSchemeEnforcerCheck;++${scala213};scalafmtAll;scalafmtSbt;scalafixAll;docs/mdoc"
)

// Functions //

def isScala3(version: String): Boolean = version.startsWith("3")

def initialImports(packages: List[String], isScala3: Boolean): String = {
  val wildcard: Char =
    if (isScala3) {
      '*'
    } else {
      '_'
    }

  packages.map(value => s"import ${value}.${wildcard}").mkString("\n")
}

// Dependency Overrides //

ThisBuild / dependencyOverrides += G.scalametaG % A.semanticdbA % V.semanticdbV cross CrossVersion.full

ThisBuild / evictionErrorLevel := Level.Warn

// Common Settings //

ThisBuild / crossScalaVersions := scalaVersions.toSeq

ThisBuild / organization := org
ThisBuild / scalaVersion := scala213
ThisBuild / scalafixDependencies ++= List(G.organizeImportsG %% A.organizeImportsA % V.organizeImportsV)
ThisBuild / scalafixScalaBinaryVersion := scalaBinaryVersion.value
ThisBuild / semanticdbEnabled := true
ThisBuild / semanticdbVersion := scalafixSemanticdb.revision

// Baseline version for repo split

<<<<<<< HEAD
ThisBuild / versionSchemeEnforcerInitialVersion := Some("3.0.0.0")
=======
ThisBuild / versionSchemeEnforcerInitialVersion := Some("2.0.0.0")
>>>>>>> ad76e5e5
ThisBuild / versionScheme := Some("pvp")

// GithubWorkflow
ThisBuild / githubWorkflowPublishTargetBranches := Nil
ThisBuild / githubWorkflowOSes := Set("macos-latest", "ubuntu-latest").toList
ThisBuild / githubWorkflowJavaVersions :=
  Set("17", "11", "8").map(version => JavaSpec(JavaSpec.Distribution.Temurin, version)).toList
ThisBuild / githubWorkflowBuild :=
  List(
    WorkflowStep.Sbt(
      List(
        "versionSchemeEnforcerCheck",
        "Test / doc",
        "undeclaredCompileDependenciesTest",
        "unusedCompileDependenciesTest"
      )
    )
  )

// Doc Settings

def scaladocLink(scalaBinaryVersion: String, module: String, version: String): String =
  s"https://www.javadoc.io/doc/${org}/${module}_${scalaBinaryVersion}/${version}/index.html"

def javadocIoLink(groupId: String, artifactId: String, depVersion: String, scalaBinaryVersion: Option[String]): String =
  scalaBinaryVersion
    .fold(s"https://www.javadoc.io/doc/${groupId}/${artifactId}/${depVersion}/api/")(scalaBinaryVersion =>
      s"https://www.javadoc.io/doc/${groupId}/${artifactId}_${scalaBinaryVersion}/${depVersion}/api/"
    )

def docSettings(module: String): List[Def.Setting[_]] =
  List(
    apiURL := Some(url(scaladocLink(scalaBinaryVersion.value, module, version.value))),
    autoAPIMappings := true,
    Compile / doc / apiMappings := {
      if (isScala3(scalaBinaryVersion.value)) {
        Map.empty[File, URL]
      } else {
        val moduleLink: String => (java.io.File, java.net.URL) = module => ScalaApiDoc.jreModuleLink(jreVersion)(module)
        Map(moduleLink("java.base"))
      }
    },
    Compile / doc / scalacOptions := {
      CrossVersion.partialVersion(scalaVersion.value) match {
        case Some((3, _)) =>
          List(
            "-external-mappings:" +
              List(
                s".*java.*::javadoc::https://docs.oracle.com/en/java/javase/${jreVersion}/docs/api/java.base/",
                """.*scala/.*::scaladoc3::http://dotty.epfl.ch/api/""",
                s""".*org/scalacheck/.*::scaladoc3::${javadocIoLink(
                  G.scalacheckG,
                  A.scalacheckA,
                  V.scalacheckV,
                  Some("3")
                )}"""
              ).mkString(","),
            s"-social-links:github::https://github.com/errors4s/${projectName}",
            "-verbose"
          )
        case Some((2, n)) =>
          List("-language:experimental.macros") ++
            (if (n <= 12) {
               List("-no-link-warnings")
             } else {
               List("-jdk-api-doc-base", s"https://docs.oracle.com/en/java/javase/${jreVersion}/docs/api")
             })
        case otherwise =>
          throw new AssertionError(s"Unhandled Scala version in Compile / doc/ scalacOptions: ${otherwise}")
      }
    }
  )

lazy val commonSettings: List[Def.Setting[_]] = List(
  scalacOptions := {
    val currentOptions: Seq[String] = scalacOptions.value
    (
      if (isScala3(scalaBinaryVersion.value)) {
        // Remove -source since as of 0.1.19 of sbt-tpolecat it sets -source
        // to be `-source:future`, but we only want that on sources which are
        // _strictly_ Scala 3, we want `-source:3.0-migration` from cross
        // compiled sources.
        currentOptions.filterNot(_.startsWith("-source")) ++ List("-source:3.0-migration") ++
          (if (JREMajorVersion.majorVersion > 8) {
             List("-release:8")
           } else {
             Nil
           })
      } else {
        currentOptions ++ List("-target:jvm-1.8", "-Wconf:cat=unused-imports:info")
      }
    )
  },
  libraryDependencies ++= {
    if (isScala3(scalaBinaryVersion.value)) {
      Nil
    } else {
      List(
        compilerPlugin(G.betterMonadicForG %% A.betterMonadicForA % V.betterMonadicForV),
        compilerPlugin(G.typelevelG         % A.kindProjectorA    % V.kindProjectorV cross CrossVersion.full)
      )
    }
  },
  crossScalaVersions := scalaVersions.toSeq
)

// Publish Settings //

lazy val publishSettings = List(
  homepage := Some(projectUrl),
  licenses := Seq("BSD3" -> url("https://opensource.org/licenses/BSD-3-Clause")),
  publishMavenStyle := true,
  Test / publishArtifact := false,
  pomIncludeRepository := { _ =>
    false
  },
  publishTo := {
    val nexus = "https://s01.oss.sonatype.org/"
    if (isSnapshot.value)
      Some("snapshots" at nexus + "content/repositories/snapshots")
    else
      Some("releases" at nexus + "service/local/staging/deploy/maven2")
  },
  scmInfo := Some(ScmInfo(projectUrl, s"scm:git:git@github.com:errors4s/${projectName}.git")),
  developers :=
    List(Developer("isomarcte", "David Strawn", "isomarcte@gmail.com", url("https://github.com/isomarcte"))),
  credentials += Credentials(Path.userHome / ".sbt" / ".credentials")
)

// Root //

lazy val root = (project in file("."))
  .settings(commonSettings, publishSettings)
  .settings(
    List(
      name := s"${projectName}-root",
      Compile / packageBin / publishArtifact := false,
      Compile / packageSrc / publishArtifact := false
    )
  )
  .aggregate(http, `http-circe`, `http4s-circe`, http4s)
  .disablePlugins(SbtVersionSchemeEnforcerPlugin)

// http //

lazy val http = project
  .settings(commonSettings, publishSettings)
  .settings(
    name := s"${projectBaseName}-http",
    libraryDependencies ++= {
      if (scalaBinaryVersion.value == "2.13") {
        // Apparently this is only needed on 2.13 /shrug
        List("org.scala-lang" % "scala-reflect" % scalaVersion.value % Provided),
      } else {
        Nil
      }
    },
    libraryDependencies ++= List(org %% A.errors4sCoreA % V.errors4sCoreV),
    libraryDependencies ++= List(G.scalametaG %% A.munitA % V.munitV).map(_ % Test),
    console / initialCommands :=
      List("org.errors4s.core._", "org.errors4s.core.syntax.all._", "org.errors4s.http._")
        .map(value => s"import $value")
        .mkString("\n")
  )

lazy val `http-circe` = project
  .settings(commonSettings, publishSettings)
  .settings(
    name := s"${projectBaseName}-http-circe",
    libraryDependencies ++=
      List(
        G.circeG     %% A.circeCoreA         % V.circeV,
        G.typelevelG %% A.catsCoreA          % V.catsV,
        G.typelevelG %% A.catsKernelA        % V.catsV,
        org          %% A.errors4sCoreA      % V.errors4sCoreV,
        org          %% A.errors4sCoreCirceA % V.errors4sCoreCirceV
      ),
    console / initialCommands :=
      List("org.errors4s.core._", "org.errors4s.core.syntax.all._", "org.errors4s.http._", "org.errors4s.http.circe._")
        .map(value => s"import $value")
        .mkString("\n")
  )
  .dependsOn(http)

lazy val `http4s-circe` = project
  .settings(commonSettings, publishSettings)
  .settings(
    name := s"${projectBaseName}-http4s-circe",
    libraryDependencies ++=
      List(
        G.circeG     %% A.circeCoreA    % V.circeV,
        G.fs2G       %% A.fs2CoreA      % V.fs2V,
        G.http4sG    %% A.http4sCirceA  % V.http4sV,
        G.http4sG    %% A.http4sClientA % V.http4sV,
        G.http4sG    %% A.http4sCoreA   % V.http4sV,
        G.http4sG    %% A.http4sServerA % V.http4sV,
        G.typelevelG %% A.catsCoreA     % V.catsV,
        G.typelevelG %% A.catsEffectA   % V.catsEffectV,
        G.typelevelG %% A.catsKernelA   % V.catsV,
        G.typelevelG %% A.vaultA        % V.vaultV
      ),
    libraryDependencies ++=
      List(G.scalametaG %% A.munitA % V.munitV, G.typelevelG %% A.munitCatsEffectA % V.munitCatsEffectV).map(_ % Test),
    console / initialCommands :=
      List(
        "org.errors4s.core._",
        "org.errors4s.core.syntax.all._",
        "org.errors4s.http._",
        "org.errors4s.http.circe._",
        "org.errors4s.http4s.circe._"
      ).map(value => s"import $value").mkString("\n")
  )
  .dependsOn(`http-circe`)

// http4s //

lazy val http4s = project
  .settings(commonSettings, publishSettings)
  .settings(
    name := s"${projectBaseName}-http4s",
    libraryDependencies ++=
      List(
        G.http4sG     %% A.http4sCoreA      % V.http4sV,
        G.typelevelG  %% A.caseInsensitiveA % V.caseInsensitiveV,
        G.typelevelG  %% A.catsCoreA        % V.catsV,
        G.typelevelG  %% A.catsEffectA      % V.catsEffectV,
        G.typelevelG  %% A.catsKernelA      % V.catsV,
        org           %% A.errors4sCoreA    % V.errors4sCoreV,
        G.http4sG     %% A.http4sClientA    % V.http4sV     % Test,
        G.http4sG     %% A.http4sLawsA      % V.http4sV     % Test,
        G.scalacheckG %% A.scalacheckA      % V.scalacheckV % Test
      ),
    console / initialCommands :=
      List(
        "cats.effect._",
        "org.errors4s.core._",
        "org.errors4s.core.syntax.all._",
        "org.errors4s.http4s._",
        "org.errors4s.http4s.client._",
        "org.http4s._",
        "org.http4s.syntax.all._"
      ).map(value => s"import $value").mkString("\n")
  )

// Docs //

lazy val docs = (project.in(file(s"${projectName}-docs")))
  .settings(commonSettings)
  .settings(
    name := s"${projectName}-docs",
    mdocVariables := {
      val latestRelease: String =
        // Need to wait for sbt-version-scheme-enforcer 2.1.2.0 for this to
        // work dynamically.
        "1.0.0.0-RC0"
      val scalaBinVer: String = scalaBinaryVersion.value

      Map(
        "LATEST_RELEASE"       -> latestRelease,
        "SCALA_BINARY_VERSION" -> scalaBinVer,
        "SCALADOC_LINK"        -> scaladocLink(scalaBinVer, projectName, latestRelease),
        "ORG"                  -> org,
        "PROJECT_NAME"         -> projectName
      )
    },
    mdocIn := file("docs-src"),
    mdocOut := file("docs")
  )
  .dependsOn(http)
  .enablePlugins(MdocPlugin)<|MERGE_RESOLUTION|>--- conflicted
+++ resolved
@@ -4,16 +4,6 @@
 
 // Constants //
 
-<<<<<<< HEAD
-lazy val org           = "org.errors4s"
-lazy val jreVersion    = "17"
-lazy val projectName   = "errors4s-http"
-lazy val projectUrl    = url(s"https://github.com/errors4s/${projectName}")
-lazy val scala212      = "2.12.15"
-lazy val scala213      = "2.13.7"
-lazy val scala31       = "3.1.0"
-lazy val scalaVersions = Set(scala212, scala213, scala31)
-=======
 lazy val org             = "org.errors4s"
 lazy val jreVersion      = "17"
 lazy val projectBaseName = "errors4s"
@@ -21,9 +11,8 @@
 lazy val projectUrl      = url(s"https://github.com/errors4s/${projectName}")
 lazy val scala212        = "2.12.15"
 lazy val scala213        = "2.13.7"
-lazy val scala30         = "3.0.2"
-lazy val scalaVersions   = Set(scala212, scala213, scala30)
->>>>>>> ad76e5e5
+lazy val scala31         = "3.1.0"
+lazy val scalaVersions   = Set(scala212, scala213, scala31)
 
 // SBT Command Aliases //
 
@@ -67,11 +56,7 @@
 
 // Baseline version for repo split
 
-<<<<<<< HEAD
 ThisBuild / versionSchemeEnforcerInitialVersion := Some("3.0.0.0")
-=======
-ThisBuild / versionSchemeEnforcerInitialVersion := Some("2.0.0.0")
->>>>>>> ad76e5e5
 ThisBuild / versionScheme := Some("pvp")
 
 // GithubWorkflow
@@ -262,16 +247,17 @@
     name := s"${projectBaseName}-http4s-circe",
     libraryDependencies ++=
       List(
-        G.circeG     %% A.circeCoreA    % V.circeV,
-        G.fs2G       %% A.fs2CoreA      % V.fs2V,
-        G.http4sG    %% A.http4sCirceA  % V.http4sV,
-        G.http4sG    %% A.http4sClientA % V.http4sV,
-        G.http4sG    %% A.http4sCoreA   % V.http4sV,
-        G.http4sG    %% A.http4sServerA % V.http4sV,
-        G.typelevelG %% A.catsCoreA     % V.catsV,
-        G.typelevelG %% A.catsEffectA   % V.catsEffectV,
-        G.typelevelG %% A.catsKernelA   % V.catsV,
-        G.typelevelG %% A.vaultA        % V.vaultV
+        G.circeG     %% A.circeCoreA        % V.circeV,
+        G.fs2G       %% A.fs2CoreA          % V.fs2V,
+        G.http4sG    %% A.http4sCirceA      % V.http4sV,
+        G.http4sG    %% A.http4sClientA     % V.http4sV,
+        G.http4sG    %% A.http4sCoreA       % V.http4sV,
+        G.http4sG    %% A.http4sServerA     % V.http4sV,
+        G.typelevelG %% A.catsCoreA         % V.catsV,
+        G.typelevelG %% A.catsEffectA       % V.catsEffectV,
+        G.typelevelG %% A.catsEffectKernelA % V.catsEffectV,
+        G.typelevelG %% A.catsKernelA       % V.catsV,
+        G.typelevelG %% A.vaultA            % V.vaultV
       ),
     libraryDependencies ++=
       List(G.scalametaG %% A.munitA % V.munitV, G.typelevelG %% A.munitCatsEffectA % V.munitCatsEffectV).map(_ % Test),
@@ -294,15 +280,16 @@
     name := s"${projectBaseName}-http4s",
     libraryDependencies ++=
       List(
-        G.http4sG     %% A.http4sCoreA      % V.http4sV,
-        G.typelevelG  %% A.caseInsensitiveA % V.caseInsensitiveV,
-        G.typelevelG  %% A.catsCoreA        % V.catsV,
-        G.typelevelG  %% A.catsEffectA      % V.catsEffectV,
-        G.typelevelG  %% A.catsKernelA      % V.catsV,
-        org           %% A.errors4sCoreA    % V.errors4sCoreV,
-        G.http4sG     %% A.http4sClientA    % V.http4sV     % Test,
-        G.http4sG     %% A.http4sLawsA      % V.http4sV     % Test,
-        G.scalacheckG %% A.scalacheckA      % V.scalacheckV % Test
+        G.http4sG     %% A.http4sCoreA       % V.http4sV,
+        G.typelevelG  %% A.caseInsensitiveA  % V.caseInsensitiveV,
+        G.typelevelG  %% A.catsCoreA         % V.catsV,
+        G.typelevelG  %% A.catsEffectA       % V.catsEffectV,
+        G.typelevelG  %% A.catsEffectKernelA % V.catsEffectV,
+        G.typelevelG  %% A.catsKernelA       % V.catsV,
+        org           %% A.errors4sCoreA     % V.errors4sCoreV,
+        G.http4sG     %% A.http4sClientA     % V.http4sV     % Test,
+        G.http4sG     %% A.http4sLawsA       % V.http4sV     % Test,
+        G.scalacheckG %% A.scalacheckA       % V.scalacheckV % Test
       ),
     console / initialCommands :=
       List(
