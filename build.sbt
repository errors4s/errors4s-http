--- conflicted
+++ resolved
@@ -4,16 +4,6 @@
 
 // Constants //
 
-<<<<<<< HEAD
-lazy val org           = "org.errors4s"
-lazy val jreVersion    = "17"
-lazy val projectName   = "errors4s-http"
-lazy val projectUrl    = url(s"https://github.com/errors4s/${projectName}")
-lazy val scala212      = "2.12.15"
-lazy val scala213      = "2.13.7"
-lazy val scala30        = "3.0.2"
-lazy val scalaVersions = Set(scala212, scala213, scala30)
-=======
 lazy val org             = "org.errors4s"
 lazy val jreVersion      = "17"
 lazy val projectBaseName = "errors4s"
@@ -21,9 +11,8 @@
 lazy val projectUrl      = url(s"https://github.com/errors4s/${projectName}")
 lazy val scala212        = "2.12.15"
 lazy val scala213        = "2.13.7"
-lazy val scala3          = "3.0.2"
-lazy val scalaVersions   = Set(scala212, scala213)
->>>>>>> e1909451
+lazy val scala30         = "3.0.2"
+lazy val scalaVersions   = Set(scala212, scala213, scala30)
 
 // SBT Command Aliases //
 
@@ -67,7 +56,7 @@
 
 // Baseline version for repo split
 
-ThisBuild / versionSchemeEnforcerInitialVersion := Some("1.0.0.0")
+ThisBuild / versionSchemeEnforcerInitialVersion := Some("2.0.0.0")
 ThisBuild / versionScheme := Some("pvp")
 
 // GithubWorkflow
@@ -255,7 +244,7 @@
         G.typelevelG %% A.catsCoreA     % V.catsV,
         G.typelevelG %% A.catsEffectA   % V.catsEffectV,
         G.typelevelG %% A.catsKernelA   % V.catsV,
-        G.vaultG     %% A.vaultA        % V.vaultV
+        G.typelevelG %% A.vaultA        % V.vaultV
       ),
     libraryDependencies ++=
       List(G.scalametaG %% A.munitA % V.munitV, G.typelevelG %% A.munitCatsEffectA % V.munitCatsEffectV).map(_ % Test),
